{
  "permissions": {
    "allow": [
      "Bash(source:*)",
      "Bash(pip install:*)",
      "Bash(python manage.py:*)",
      "Read(/Users/stephanerichard/Documents/CODING/claude-agentrooms/backend/**)",
      "Bash(open http://localhost:8080)",
<<<<<<< HEAD
      "Bash(claude --version)",
      "Bash(open http://localhost:1234)",
      "Bash(git worktree:*)",
      "Bash(git add:*)",
      "Bash(git rm:*)",
      "Bash(git commit:*)",
      "Bash(bash:*)",
      "Bash(chmod:*)",
      "Bash(grep:*)",
      "Bash(find:*)",
      "Bash(python:*)",
      "Bash(DJANGO_SETTINGS_MODULE=config.settings.development python -c \"import ninja; print(''✅ Django Ninja installed successfully'')\")",
      "Bash(pip uninstall:*)",
      "Read(/Users/stephanerichard/Documents/**)",
      "Read(/Users/stephanerichard/Documents/CODING/**)",
      "Read(/Users/stephanerichard/Documents/CODING/ReactDjango-Hub-worktrees/**)"
=======
      "Bash(find:*)",
      "Bash(git add:*)",
      "Bash(git commit:*)",
      "WebSearch",
      "WebSearch",
      "WebSearch",
      "WebSearch",
      "WebSearch",
      "Bash(git mv:*)",
      "Read(/Users/stephanerichard/Documents/CODING/ReactDjango-Hub/frontend/docs/api/**)"
>>>>>>> 20f1a96f
    ],
    "deny": [],
    "ask": []
  }
}<|MERGE_RESOLUTION|>--- conflicted
+++ resolved
@@ -6,7 +6,6 @@
       "Bash(python manage.py:*)",
       "Read(/Users/stephanerichard/Documents/CODING/claude-agentrooms/backend/**)",
       "Bash(open http://localhost:8080)",
-<<<<<<< HEAD
       "Bash(claude --version)",
       "Bash(open http://localhost:1234)",
       "Bash(git worktree:*)",
@@ -20,21 +19,12 @@
       "Bash(python:*)",
       "Bash(DJANGO_SETTINGS_MODULE=config.settings.development python -c \"import ninja; print(''✅ Django Ninja installed successfully'')\")",
       "Bash(pip uninstall:*)",
+      "Bash(git mv:*)",
+      "WebSearch",
       "Read(/Users/stephanerichard/Documents/**)",
       "Read(/Users/stephanerichard/Documents/CODING/**)",
-      "Read(/Users/stephanerichard/Documents/CODING/ReactDjango-Hub-worktrees/**)"
-=======
-      "Bash(find:*)",
-      "Bash(git add:*)",
-      "Bash(git commit:*)",
-      "WebSearch",
-      "WebSearch",
-      "WebSearch",
-      "WebSearch",
-      "WebSearch",
-      "Bash(git mv:*)",
+      "Read(/Users/stephanerichard/Documents/CODING/ReactDjango-Hub-worktrees/**)",
       "Read(/Users/stephanerichard/Documents/CODING/ReactDjango-Hub/frontend/docs/api/**)"
->>>>>>> 20f1a96f
     ],
     "deny": [],
     "ask": []
